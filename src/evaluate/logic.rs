--- conflicted
+++ resolved
@@ -7,11 +7,7 @@
 pub fn and<'a, 'b>(
     input: &'a ResourceNode<'a, 'b>,
     expressions: &Vec<Box<Expression>>,
-<<<<<<< HEAD
-) -> CompileResult<ResourceNode<'a, 'b>> {
-=======
-) -> EvaluateResult<ResourceNode<'a>> {
->>>>>>> dfd1b023
+) -> EvaluateResult<ResourceNode<'a, 'b>> {
     if expressions.len() != 2 {
         return Err(FhirpathError::EvaluateError {
             msg: "and expects exactly two expressions".to_string(),
@@ -58,11 +54,7 @@
 pub fn or<'a, 'b>(
     input: &'a ResourceNode<'a, 'b>,
     expressions: &Vec<Box<Expression>>,
-<<<<<<< HEAD
-) -> CompileResult<ResourceNode<'a, 'b>> {
-=======
-) -> EvaluateResult<ResourceNode<'a>> {
->>>>>>> dfd1b023
+) -> EvaluateResult<ResourceNode<'a, 'b>> {
     if expressions.len() != 2 {
         return Err(FhirpathError::EvaluateError {
             msg: "or expects exactly two expressions".to_string(),
@@ -109,11 +101,7 @@
 pub fn not<'a, 'b>(
     input: &'a ResourceNode<'a, 'b>,
     _expressions: &Vec<Box<Expression>>,
-<<<<<<< HEAD
-) -> CompileResult<ResourceNode<'a, 'b>> {
-=======
-) -> EvaluateResult<ResourceNode<'a>> {
->>>>>>> dfd1b023
+) -> EvaluateResult<ResourceNode<'a, 'b>> {
     let data = input
         .get_single_or_empty()?
         .and_then(|val| try_convert_to_boolean(&val));
@@ -134,11 +122,7 @@
 pub fn xor<'a, 'b>(
     input: &'a ResourceNode<'a, 'b>,
     expressions: &Vec<Box<Expression>>,
-<<<<<<< HEAD
-) -> CompileResult<ResourceNode<'a, 'b>> {
-=======
-) -> EvaluateResult<ResourceNode<'a>> {
->>>>>>> dfd1b023
+) -> EvaluateResult<ResourceNode<'a, 'b>> {
     if expressions.len() != 2 {
         return Err(FhirpathError::EvaluateError {
             msg: "xor expects exactly two expressions".to_string(),
@@ -173,11 +157,7 @@
 pub fn implies<'a, 'b>(
     input: &'a ResourceNode<'a, 'b>,
     expressions: &Vec<Box<Expression>>,
-<<<<<<< HEAD
-) -> CompileResult<ResourceNode<'a, 'b>> {
-=======
-) -> EvaluateResult<ResourceNode<'a>> {
->>>>>>> dfd1b023
+) -> EvaluateResult<ResourceNode<'a, 'b>> {
     if expressions.len() != 2 {
         return Err(FhirpathError::EvaluateError {
             msg: "xor expects exactly two expressions".to_string(),
