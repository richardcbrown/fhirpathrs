use serde_json::{json, Value};

use crate::parser::expression::Expression;

use super::{
    equality::values_are_equal,
    target::Target,
    utils::{get_arrays, unique_array_elements},
    EvaluateResult, ResourceNode,
};

pub fn union<'a, 'b>(
    input: &'a ResourceNode<'a, 'b>,
    expressions: &Vec<Box<Expression>>,
    arity: Target,
<<<<<<< HEAD
) -> CompileResult<ResourceNode<'a, 'b>> {
=======
) -> EvaluateResult<ResourceNode<'a>> {
>>>>>>> dfd1b023
    let (array, mut second_array) = get_arrays(input, expressions, arity)?;

    let mut union_array: Vec<Value> = array
        .into_iter()
        .filter(|item| {
            second_array
                .iter()
                .find(|second_item| values_are_equal(item, *second_item))
                .is_none()
        })
        .collect();

    union_array.append(&mut second_array);

    Ok(ResourceNode::from_node(
        input,
        json!(unique_array_elements(&union_array)),
    ))
}

pub fn combine<'a, 'b>(
    input: &'a ResourceNode<'a, 'b>,
    expressions: &Vec<Box<Expression>>,
<<<<<<< HEAD
) -> CompileResult<ResourceNode<'a, 'b>> {
=======
) -> EvaluateResult<ResourceNode<'a>> {
>>>>>>> dfd1b023
    let (mut first_array, mut second_array) = get_arrays(input, expressions, Target::AnyAtRoot)?;

    first_array.append(&mut second_array);

    Ok(ResourceNode::from_node(input, json!(first_array)))
}

#[cfg(test)]
mod test {
    use serde_json::json;
    use crate::error::FhirpathError;
    use crate::evaluate::test::test::{run_tests, Expected, TestCase};

    #[test]
    fn test_union_path() {
        let patient = json!({
            "resourceType": "Patient",
            "a": [1],
            "b": [],
            "c": [1, 2, 3],
        });

        let test_cases: Vec<TestCase> = vec![
            TestCase {
                path: "Patient.a | Patient.c".to_string(),
                input: patient.clone(),
                expected: Expected::Value(json!([1, 2, 3])),
                options: None,
            },
            TestCase {
                path: "Patient.a.union(Patient.c)".to_string(),
                input: patient.clone(),
                expected: Expected::Value(json!([1, 2, 3])),
                options: None,
            },
            TestCase {
                path: "Patient.b.union(Patient.b)".to_string(),
                input: patient.clone(),
                expected: Expected::Value(json!([])),
                options: None,
            },
            TestCase {
                path: "Patient.a | Patient.b".to_string(),
                input: patient.clone(),
                expected: Expected::Value(json!([1])),
                options: None,
            },
        ];

        run_tests(test_cases);
    }

    #[test]
    fn test_combine_path() {
        let patient = json!({
            "resourceType": "Patient",
            "a": [1],
            "b": [],
            "c": [1, 2, 3],
        });

        let test_cases: Vec<TestCase> = vec![
            TestCase {
                path: "Patient.a.combine(Patient.c)".to_string(),
                input: patient.clone(),
                expected: Expected::Value(json!([1, 1, 2, 3])),
                options: None,
            },
            TestCase {
                path: "Patient.b.combine(Patient.b)".to_string(),
                input: patient.clone(),
                expected: Expected::Value(json!([])),
                options: None,
            },
            TestCase {
                path: "Patient.a.combine(Patient.b)".to_string(),
                input: patient.clone(),
                expected: Expected::Value(json!([1])),
                options: None,
            },
        ];

        run_tests(test_cases);
    }
}<|MERGE_RESOLUTION|>--- conflicted
+++ resolved
@@ -13,11 +13,7 @@
     input: &'a ResourceNode<'a, 'b>,
     expressions: &Vec<Box<Expression>>,
     arity: Target,
-<<<<<<< HEAD
-) -> CompileResult<ResourceNode<'a, 'b>> {
-=======
-) -> EvaluateResult<ResourceNode<'a>> {
->>>>>>> dfd1b023
+) -> EvaluateResult<ResourceNode<'a, 'b>> {
     let (array, mut second_array) = get_arrays(input, expressions, arity)?;
 
     let mut union_array: Vec<Value> = array
@@ -41,11 +37,7 @@
 pub fn combine<'a, 'b>(
     input: &'a ResourceNode<'a, 'b>,
     expressions: &Vec<Box<Expression>>,
-<<<<<<< HEAD
-) -> CompileResult<ResourceNode<'a, 'b>> {
-=======
-) -> EvaluateResult<ResourceNode<'a>> {
->>>>>>> dfd1b023
+) -> EvaluateResult<ResourceNode<'a, 'b>> {
     let (mut first_array, mut second_array) = get_arrays(input, expressions, Target::AnyAtRoot)?;
 
     first_array.append(&mut second_array);
