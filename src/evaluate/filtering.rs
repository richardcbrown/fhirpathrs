use serde_json::{json, Value};

use crate::{
    error::FhirpathError,
    evaluate::Text,
    parser::{expression::Expression, identifier::TypeSpecifier},
};

use super::{
    data_types::type_info::TypeInfo,
    equality::values_are_equal,
    nodes::resource_node::ResourceContext,
    utils::{get_array_from_expression, unique_array_elements},
    EvaluateResult, Evaluate, ResourceNode,
};

fn evaluate_filter_expression(
    input: ResourceNode,
    array: &Vec<Value>,
    expr: &Expression,
) -> Vec<Value> {
    let results: Vec<Value> = array
        .iter()
        .enumerate()
        .filter_map(|(index, item)| {
            let node = ResourceNode::new(
                input.data_root,
                item.to_owned(),
                input.context,
                input.path.clone(),
                input.fhir_types.clone(),
                Some(ResourceContext {
                    index: Some(index),
                    total: None,
                }),
                input.reflection_types.clone(),
            );

            expr.evaluate(&node)
                .ok()
                .and_then(|result| result.get_single().ok())
                .and_then(|value| {
                    if let Value::Bool(bool) = value {
                        if bool {
                            return Some(item.to_owned());
                        }
                    }

                    None
                })
        })
        .collect();

    results
}

pub fn where_function<'a, 'b>(
    input: &'a ResourceNode<'a, 'b>,
    expressions: &Vec<Box<Expression>>,
<<<<<<< HEAD
) -> CompileResult<ResourceNode<'a, 'b>> {
=======
) -> EvaluateResult<ResourceNode<'a>> {
>>>>>>> dfd1b023
    expressions
        .first()
        .ok_or(FhirpathError::EvaluateError {
            msg: "Missing first expression".to_string(),
        })
        .and_then(|expr| {
            let data = input
                .get_array()
                .and_then(|val| Ok(evaluate_filter_expression(input.clone(), val, expr)))?;

            Ok(ResourceNode::from_node(input, json!(data)))
        })
}

pub fn select<'a, 'b>(
    input: &'a ResourceNode<'a, 'b>,
    expressions: &Vec<Box<Expression>>,
<<<<<<< HEAD
) -> CompileResult<ResourceNode<'a, 'b>> {
    let expression = expressions.first().ok_or(FhirpathError::CompileError {
=======
) -> EvaluateResult<ResourceNode<'a>> {
    let expression = expressions.first().ok_or(FhirpathError::EvaluateError {
>>>>>>> dfd1b023
        msg: "select function requires single expression argument".to_string(),
    })?;

    let value = input.get_array()?;

    let result = value
        .iter()
        .enumerate()
        .map(|(index, val)| {
            let node = ResourceNode::new(
                input.data_root,
                json!(val.clone()),
                input.context,
                input.path.clone(),
                input.fhir_types.clone(),
                Some(ResourceContext {
                    index: Some(index),
                    total: None,
                }),
                input.reflection_types.clone(),
            );

            let result = expression.evaluate(&node)?.data;

            Ok(result)
        })
        .collect::<EvaluateResult<Vec<Value>>>()?;

    let combined: Vec<Value> = result
        .iter()
        .map(|item| match item {
            Value::Array(array) => Ok(array.to_owned()),
            _ => Err(FhirpathError::EvaluateError {
                msg: "Result was not an array".to_string(),
            }),
        })
        .collect::<EvaluateResult<Vec<Vec<Value>>>>()?
        .into_iter()
        .flatten()
        .collect();

    Ok(ResourceNode::from_node(input, json!(combined)))
}

fn repeat_expr<'a, 'b>(
    input: &'a ResourceNode<'a, 'b>,
    mut values: Vec<Value>,
    expression: &Expression,
) -> EvaluateResult<Vec<Value>> {
    let mut items: Vec<Value> = values.iter().try_fold(vec![], |mut acc, val| {
        let node = ResourceNode::from_node(input, val.clone());

        let node_results = unique_array_elements(&get_array_from_expression(&node, &expression)?);

        // unique results not currently in values
        let unique_results: Vec<Value> = node_results
            .into_iter()
            .filter(|res| !acc.iter().any(|accu| values_are_equal(res, accu)))
            .collect();

        acc.append(&mut unique_results.clone());

        let mut repeated_results = repeat_expr(input, unique_results, expression)?;

        acc.append(&mut repeated_results);

        Ok(acc)
    })?;

    values.append(&mut items);

    Ok(unique_array_elements(&values))
}

pub fn repeat<'a, 'b>(
    input: &'a ResourceNode<'a, 'b>,
    expressions: &Vec<Box<Expression>>,
<<<<<<< HEAD
) -> CompileResult<ResourceNode<'a, 'b>> {
=======
) -> EvaluateResult<ResourceNode<'a>> {
>>>>>>> dfd1b023
    let expression = expressions
        .first()
        .ok_or_else(|| FhirpathError::EvaluateError {
            msg: "repeat expects exactly 1 Expression".to_string(),
        })?;

    let initial_items = unique_array_elements(&get_array_from_expression(input, expression)?);

    let accumulated = repeat_expr(input, initial_items, expression)?;

    Ok(ResourceNode::from_node(input, Value::Array(accumulated)))
}

pub fn of_type<'a, 'b>(
    input: &'a ResourceNode<'a, 'b>,
    expressions: &Vec<Box<Expression>>,
<<<<<<< HEAD
) -> CompileResult<ResourceNode<'a, 'b>> {
=======
) -> EvaluateResult<ResourceNode<'a>> {
>>>>>>> dfd1b023
    let expression = expressions
        .first()
        .ok_or_else(|| FhirpathError::EvaluateError {
            msg: "ofType expects exactly 1 Expression".to_string(),
        })?;

    let type_details = expression.text()?;

    dbg!(type_details);

    let type_node = TypeSpecifier::try_from(&**expression)?.evaluate(input)?;

    let type_info: TypeInfo = serde_json::from_value(type_node.get_single()?).map_err(|err| {
        FhirpathError::EvaluateError {
            msg: format!("Failed to deserialize TypeInfo: {}", err.to_string()),
        }
    })?;

    dbg!(type_info.clone());

    let array = input.get_array()?;

    let mut type_array = vec![];

    let types = input.get_type_info();

    dbg!(types.clone());

    for (pos, val) in array.iter().enumerate() {
        let item_type = types.iter().nth(pos);

        let type_match = item_type
            .and_then(|it| it.clone())
            .and_then(|it| Some(it.eq(&type_info)));

        if let Some(match_result) = type_match {
            if match_result {
                type_array.push(val.clone());
            }
        }
    }

    Ok(ResourceNode::from_node(input, Value::Array(type_array)))
}

#[cfg(test)]
mod test {
    use serde_json::json;

    use crate::{
        evaluate::{
            test::test::{run_tests, TestCase},
            EvaluateOptions,
        },
        models::{get_model_details, ModelType},
    };
    use crate::evaluate::test::test::Expected;

    #[test]
    fn test_where_path() {
        let patient = json!({
            "resourceType": "Patient",
            "a": [1,2,3,4,5],
            "b": []
        });

        let test_cases: Vec<TestCase> = vec![
            TestCase {
                path: "Patient.a.where($this > 1)".to_string(),
                input: patient.clone(),
                expected: Expected::Value(json!([2,3,4,5])),
                options: None,
            },
            TestCase {
                path: "Patient.b.where($this > 1)".to_string(),
                input: patient.clone(),
                expected: Expected::Value(json!([])),
                options: None,
            },
            TestCase {
                path: "Patient.a.where(use = 'official')".to_string(),
                input: patient.clone(),
                expected: Expected::Value(json!([])),
                options: None,
            }
        ];

        run_tests(test_cases);
    }

    #[test]
    fn test_select_path() {
        let patient = json!({
            "resourceType": "Patient",
            "a": [1,2,3,4,5],
            "b": []
        });

        let test_cases: Vec<TestCase> = vec![
            TestCase {
                path: "Patient.a.select($this > 1)".to_string(),
                input: patient.clone(),
                expected: Expected::Value(json!([false, true, true, true, true])),
                options: None,
            },
            TestCase {
                path: "Patient.b.select($this > 1)".to_string(),
                input: patient.clone(),
                expected: Expected::Value(json!([])),
                options: None,
            },
            TestCase {
                path: "Patient.a.select(use = 'official')".to_string(),
                input: patient.clone(),
                expected: Expected::Value(json!([])),
                options: None,
            }
        ];

        run_tests(test_cases);
    }

    #[test]
    fn test_repeat_path() {
        let patient = json!({
            "resourceType": "Patient",
            "value": {
                "value": {
                    "item": 'a'
                }
            }
        });

        let test_cases: Vec<TestCase> = vec![
            TestCase {
                path: "Patient.repeat(value)".to_string(),
                input: patient.clone(),
                expected: Expected::Value(json!([
                    {
                        "value": {
                            "item": 'a'
                        }
                    },
                    {
                        "item": 'a'
                    }
                ])),
                options: None,
            }
        ];

        run_tests(test_cases);
    }

    #[test]
    fn test_of_type_path() {
        let observation = json!({
            "resourceType": "Observation",
            "component": [
                {
                    "valueQuantity": {
                        "value": 1,
                        "unit": "s"
                    }
                },
                {
                    "valueString": "abc"
                }
            ]
        });

        let test_cases: Vec<TestCase> = vec![
            TestCase {
                path: "Observation.component.value.ofType(Quantity)".to_string(),
                input: observation.clone(),
                expected: Expected::Value(json!([{
                    "value": 1,
                    "unit": "s"
                }])),
                options: Some(EvaluateOptions {
                    model: Some(get_model_details(ModelType::Stu3).unwrap()),
                    vars: None,
                    now: None,
                    trace_function: None,
                }),
            },
            TestCase {
                path: "Observation.component.value.ofType(FHIR.string)".to_string(),
                input: observation.clone(),
                expected: Expected::Value(json!(["abc"])),
                options: Some(EvaluateOptions {
                    model: Some(get_model_details(ModelType::Stu3).unwrap()),
                    vars: None,
                    now: None,
                    trace_function: None,
                }),
            },
            // @todo - should work but doesn't
            // TestCase {
            //     path: "Bundle.entry.resource.ofType(FHIR.Patient)".to_string(),
            //     input: json!({
            //         "resourceType": "Bundle",
            //         "entry": [
            //             {
            //                 "resourceType": "Patient"
            //             },
            //             {
            //                 "resourceType": "Observation"
            //             }
            //         ]
            //     }),
            //     expected: Expected::Value(json!([
            //         {
            //             "resourceType": "Patient"
            //         },
            //     ]),
            //     options: Some(EvaluateOptions {
            //         model: Some(get_model_details(ModelType::Stu3).unwrap()),
            //         vars: None,
            //         now: None,
            //     }),
            // },
        ];

        run_tests(test_cases);
    }
}<|MERGE_RESOLUTION|>--- conflicted
+++ resolved
@@ -57,11 +57,7 @@
 pub fn where_function<'a, 'b>(
     input: &'a ResourceNode<'a, 'b>,
     expressions: &Vec<Box<Expression>>,
-<<<<<<< HEAD
-) -> CompileResult<ResourceNode<'a, 'b>> {
-=======
-) -> EvaluateResult<ResourceNode<'a>> {
->>>>>>> dfd1b023
+) -> EvaluateResult<ResourceNode<'a, 'b>> {
     expressions
         .first()
         .ok_or(FhirpathError::EvaluateError {
@@ -79,13 +75,8 @@
 pub fn select<'a, 'b>(
     input: &'a ResourceNode<'a, 'b>,
     expressions: &Vec<Box<Expression>>,
-<<<<<<< HEAD
-) -> CompileResult<ResourceNode<'a, 'b>> {
-    let expression = expressions.first().ok_or(FhirpathError::CompileError {
-=======
-) -> EvaluateResult<ResourceNode<'a>> {
+) -> EvaluateResult<ResourceNode<'a, 'b>> {
     let expression = expressions.first().ok_or(FhirpathError::EvaluateError {
->>>>>>> dfd1b023
         msg: "select function requires single expression argument".to_string(),
     })?;
 
@@ -163,11 +154,7 @@
 pub fn repeat<'a, 'b>(
     input: &'a ResourceNode<'a, 'b>,
     expressions: &Vec<Box<Expression>>,
-<<<<<<< HEAD
-) -> CompileResult<ResourceNode<'a, 'b>> {
-=======
-) -> EvaluateResult<ResourceNode<'a>> {
->>>>>>> dfd1b023
+) -> EvaluateResult<ResourceNode<'a, 'b>> {
     let expression = expressions
         .first()
         .ok_or_else(|| FhirpathError::EvaluateError {
@@ -184,11 +171,7 @@
 pub fn of_type<'a, 'b>(
     input: &'a ResourceNode<'a, 'b>,
     expressions: &Vec<Box<Expression>>,
-<<<<<<< HEAD
-) -> CompileResult<ResourceNode<'a, 'b>> {
-=======
-) -> EvaluateResult<ResourceNode<'a>> {
->>>>>>> dfd1b023
+) -> EvaluateResult<ResourceNode<'a, 'b>> {
     let expression = expressions
         .first()
         .ok_or_else(|| FhirpathError::EvaluateError {
