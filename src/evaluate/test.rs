#[cfg(test)]
pub mod test {
    use assert_json_diff::assert_json_eq;
    use serde_json::Value;
    use crate::error::FhirpathError;
    use crate::evaluate::{compile, EvaluateOptions};

<<<<<<< HEAD
    pub struct TestCase<'a> {
        pub path: String,
        pub input: Value,
        pub options: Option<EvaluateOptions<'a>>,
        pub expected: Value,
=======
    pub enum Expected {
        Value(Value),
        Error(FhirpathError),
    }

    pub struct TestCase {
        pub path: String,
        pub input: Value,
        pub options: Option<EvaluateOptions>,
        pub expected: Expected,
>>>>>>> dfd1b023
    }

    pub fn run_tests(tests: Vec<TestCase>) {
        tests.into_iter().for_each(|test| {
            println!("Test");
            println!("{}", &test.path);

            let compiled = compile(&test.path).unwrap();

            println!("{:?}", compiled.expression);

            let evaluate_result = compiled.evaluate_single(test.input, test.options);

            println!("{:?}", evaluate_result);

            match test.expected {
                Expected::Value(value) => {
                    let evaluate_value = evaluate_result.unwrap();

                    assert_json_eq!(evaluate_value, value);
                },
                Expected::Error(err) => {
                    let evaluate_error = evaluate_result.err().unwrap();

                    assert_eq!(evaluate_error, err);
                }
            }

        });
    }
}<|MERGE_RESOLUTION|>--- conflicted
+++ resolved
@@ -5,24 +5,16 @@
     use crate::error::FhirpathError;
     use crate::evaluate::{compile, EvaluateOptions};
 
-<<<<<<< HEAD
-    pub struct TestCase<'a> {
-        pub path: String,
-        pub input: Value,
-        pub options: Option<EvaluateOptions<'a>>,
-        pub expected: Value,
-=======
     pub enum Expected {
         Value(Value),
         Error(FhirpathError),
     }
 
-    pub struct TestCase {
+    pub struct TestCase<'a> {
         pub path: String,
         pub input: Value,
-        pub options: Option<EvaluateOptions>,
+        pub options: Option<EvaluateOptions<'a>>,
         pub expected: Expected,
->>>>>>> dfd1b023
     }
 
     pub fn run_tests(tests: Vec<TestCase>) {
