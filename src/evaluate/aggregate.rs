use serde_json::Value;

use crate::{error::FhirpathError, parser::expression::Expression};

use super::{
    nodes::resource_node::{ResourceContext, ResourceNode},
    EvaluateResult, Evaluate,
};

pub fn aggregate<'a, 'b>(
    input: &'a ResourceNode<'a, 'b>,
    expressions: &Vec<Box<Expression>>,
<<<<<<< HEAD
) -> CompileResult<ResourceNode<'a, 'b>> {
=======
) -> EvaluateResult<ResourceNode<'a>> {
>>>>>>> dfd1b023
    let first = expressions
        .first()
        .ok_or_else(|| FhirpathError::EvaluateError {
            msg: "aggregate expects at least one expression".to_string(),
        })?;

    let second = expressions.iter().nth(1);

    let array = input.get_array()?;

    let init = match second {
        Some(sec) => sec.evaluate(input)?.get_single()?,
        None => Value::Array(vec![]),
    };

    let agg = array
        .iter()
        .enumerate()
        .try_fold(init, |acc, (index, item)| {
            let node = ResourceNode::new(
                input.data_root,
                item.to_owned(),
                input.context,
                input.path.clone(),
                input.fhir_types.clone(),
                Some(ResourceContext {
                    index: Some(index),
                    total: Some(acc),
                }),
                input.reflection_types.clone(),
            );

            first.evaluate(&node).and_then(|n| Ok(n.data))
        })?;

    Ok(ResourceNode::from_node(input, agg))
}

#[cfg(test)]
mod test {
    use serde_json::json;

    use crate::evaluate::test::test::{run_tests, Expected, TestCase};

    #[test]
    fn test_aggregate_path() {
        let patient = json!({ "resourceType": "Patient", "a": [1, 1, 1, 1, 1] });

        let test_cases: Vec<TestCase> = vec![
            TestCase {
                path: "Patient.a.aggregate($this + $total, 0)".to_string(),
                input: patient.clone(),
                expected: Expected::Value(json!([5])),
                options: None,
            },
            TestCase {
                path: "Patient.a.aggregate($this + $total, 2)".to_string(),
                input: patient.clone(),
                expected: Expected::Value(json!([7])),
                options: None,
            },
            TestCase {
                path: "Patient.a.aggregate(iif($total.empty(), $this, iif($this < $total, $this, $total)))".to_string(),
                input: json!({ "resourceType": "Patient", "a": [2, 3, 4, 5, 6] }),
                expected: Expected::Value(json!([2])),
                options: None,
            },
            TestCase {
              path: "Patient.a.aggregate($total + $this, 0) / Patient.a.count()".to_string(),
              input: json!({ "resourceType": "Patient", "a": [2, 3, 4, 5, 6] }),
              expected: Expected::Value(json!([4])),
              options: None,
          },
        ];

        run_tests(test_cases);
    }
}<|MERGE_RESOLUTION|>--- conflicted
+++ resolved
@@ -10,11 +10,7 @@
 pub fn aggregate<'a, 'b>(
     input: &'a ResourceNode<'a, 'b>,
     expressions: &Vec<Box<Expression>>,
-<<<<<<< HEAD
-) -> CompileResult<ResourceNode<'a, 'b>> {
-=======
-) -> EvaluateResult<ResourceNode<'a>> {
->>>>>>> dfd1b023
+) -> EvaluateResult<ResourceNode<'a, 'b>> {
     let first = expressions
         .first()
         .ok_or_else(|| FhirpathError::EvaluateError {
