--- conflicted
+++ resolved
@@ -14,11 +14,7 @@
 pub fn iif<'a, 'b>(
     input: &'a ResourceNode<'a, 'b>,
     expressions: &Vec<Box<Expression>>,
-<<<<<<< HEAD
-) -> CompileResult<ResourceNode<'a, 'b>> {
-=======
-) -> EvaluateResult<ResourceNode<'a>> {
->>>>>>> dfd1b023
+) -> EvaluateResult<ResourceNode<'a, 'b>> {
     if expressions.len() < 2 || expressions.len() > 3 {
         return Err(FhirpathError::EvaluateError {
             msg: "iif expects 2-3 Expressions".to_string(),
@@ -53,11 +49,7 @@
 pub fn to_boolean<'a, 'b>(
     input: &'a ResourceNode<'a, 'b>,
     _expressions: &Vec<Box<Expression>>,
-<<<<<<< HEAD
-) -> CompileResult<ResourceNode<'a, 'b>> {
-=======
-) -> EvaluateResult<ResourceNode<'a>> {
->>>>>>> dfd1b023
+) -> EvaluateResult<ResourceNode<'a, 'b>> {
     let result = input.get_single()?;
 
     let bool_result: Vec<Value> = match try_convert_to_boolean(&result) {
@@ -71,11 +63,7 @@
 pub fn converts_to_boolean<'a, 'b>(
     input: &'a ResourceNode<'a, 'b>,
     _expressions: &Vec<Box<Expression>>,
-<<<<<<< HEAD
-) -> CompileResult<ResourceNode<'a, 'b>> {
-=======
-) -> EvaluateResult<ResourceNode<'a>> {
->>>>>>> dfd1b023
+) -> EvaluateResult<ResourceNode<'a, 'b>> {
     let result = input.get_single()?;
 
     let converts_bool: bool = match try_convert_to_boolean(&result) {
@@ -89,11 +77,7 @@
 pub fn to_integer<'a, 'b>(
     input: &'a ResourceNode<'a, 'b>,
     _expressions: &Vec<Box<Expression>>,
-<<<<<<< HEAD
-) -> CompileResult<ResourceNode<'a, 'b>> {
-=======
-) -> EvaluateResult<ResourceNode<'a>> {
->>>>>>> dfd1b023
+) -> EvaluateResult<ResourceNode<'a, 'b>> {
     if input.is_empty()? {
         return Ok(ResourceNode::from_node(input, Value::Array(vec![])));
     }
@@ -119,11 +103,7 @@
 pub fn converts_to_integer<'a, 'b>(
     input: &'a ResourceNode<'a, 'b>,
     _expressions: &Vec<Box<Expression>>,
-<<<<<<< HEAD
-) -> CompileResult<ResourceNode<'a, 'b>> {
-=======
-) -> EvaluateResult<ResourceNode<'a>> {
->>>>>>> dfd1b023
+) -> EvaluateResult<ResourceNode<'a, 'b>> {
     if input.is_empty()? {
         return Ok(ResourceNode::from_node(input, Value::Bool(false)));
     }
@@ -150,11 +130,7 @@
 pub fn to_date<'a, 'b>(
     input: &'a ResourceNode<'a, 'b>,
     _expressions: &Vec<Box<Expression>>,
-<<<<<<< HEAD
-) -> CompileResult<ResourceNode<'a, 'b>> {
-=======
-) -> EvaluateResult<ResourceNode<'a>> {
->>>>>>> dfd1b023
+) -> EvaluateResult<ResourceNode<'a, 'b>> {
     if input.is_empty()? {
         return Ok(ResourceNode::from_node(input, Value::Array(vec![])));
     }
@@ -172,11 +148,7 @@
 pub fn converts_to_date<'a, 'b>(
     input: &'a ResourceNode<'a, 'b>,
     _expressions: &Vec<Box<Expression>>,
-<<<<<<< HEAD
-) -> CompileResult<ResourceNode<'a, 'b>> {
-=======
-) -> EvaluateResult<ResourceNode<'a>> {
->>>>>>> dfd1b023
+) -> EvaluateResult<ResourceNode<'a, 'b>> {
     if input.is_empty()? {
         return Ok(ResourceNode::from_node(input, Value::Bool(false)));
     }
@@ -194,11 +166,7 @@
 pub fn to_datetime<'a, 'b>(
     input: &'a ResourceNode<'a, 'b>,
     _expressions: &Vec<Box<Expression>>,
-<<<<<<< HEAD
-) -> CompileResult<ResourceNode<'a, 'b>> {
-=======
-) -> EvaluateResult<ResourceNode<'a>> {
->>>>>>> dfd1b023
+) -> EvaluateResult<ResourceNode<'a, 'b>> {
     if input.is_empty()? {
         return Ok(ResourceNode::from_node(input, Value::Array(vec![])));
     }
@@ -216,11 +184,7 @@
 pub fn converts_to_datetime<'a, 'b>(
     input: &'a ResourceNode<'a, 'b>,
     _expressions: &Vec<Box<Expression>>,
-<<<<<<< HEAD
-) -> CompileResult<ResourceNode<'a, 'b>> {
-=======
-) -> EvaluateResult<ResourceNode<'a>> {
->>>>>>> dfd1b023
+) -> EvaluateResult<ResourceNode<'a, 'b>> {
     if input.is_empty()? {
         return Ok(ResourceNode::from_node(input, Value::Bool(false)));
     }
@@ -238,11 +202,7 @@
 pub fn to_decimal<'a, 'b>(
     input: &'a ResourceNode<'a, 'b>,
     _expressions: &Vec<Box<Expression>>,
-<<<<<<< HEAD
-) -> CompileResult<ResourceNode<'a, 'b>> {
-=======
-) -> EvaluateResult<ResourceNode<'a>> {
->>>>>>> dfd1b023
+) -> EvaluateResult<ResourceNode<'a, 'b>> {
     if input.is_empty()? {
         return Ok(ResourceNode::from_node(input, Value::Array(vec![])));
     }
@@ -261,11 +221,7 @@
 pub fn converts_to_decimal<'a, 'b>(
     input: &'a ResourceNode<'a, 'b>,
     _expressions: &Vec<Box<Expression>>,
-<<<<<<< HEAD
-) -> CompileResult<ResourceNode<'a, 'b>> {
-=======
-) -> EvaluateResult<ResourceNode<'a>> {
->>>>>>> dfd1b023
+) -> EvaluateResult<ResourceNode<'a, 'b>> {
     if input.is_empty()? {
         return Ok(ResourceNode::from_node(input, Value::Bool(false)));
     }
@@ -285,11 +241,7 @@
 pub fn to_string<'a, 'b>(
     input: &'a ResourceNode<'a, 'b>,
     _expressions: &Vec<Box<Expression>>,
-<<<<<<< HEAD
-) -> CompileResult<ResourceNode<'a, 'b>> {
-=======
-) -> EvaluateResult<ResourceNode<'a>> {
->>>>>>> dfd1b023
+) -> EvaluateResult<ResourceNode<'a, 'b>> {
     if input.is_empty()? {
         return Ok(ResourceNode::from_node(input, Value::Array(vec![])));
     }
@@ -312,11 +264,7 @@
 pub fn converts_to_string<'a, 'b>(
     input: &'a ResourceNode<'a, 'b>,
     _expressions: &Vec<Box<Expression>>,
-<<<<<<< HEAD
-) -> CompileResult<ResourceNode<'a, 'b>> {
-=======
-) -> EvaluateResult<ResourceNode<'a>> {
->>>>>>> dfd1b023
+) -> EvaluateResult<ResourceNode<'a, 'b>> {
     if input.is_empty()? {
         return Ok(ResourceNode::from_node(input, Value::Array(vec![])));
     }
@@ -339,11 +287,7 @@
 pub fn to_time<'a, 'b>(
     input: &'a ResourceNode<'a, 'b>,
     _expressions: &Vec<Box<Expression>>,
-<<<<<<< HEAD
-) -> CompileResult<ResourceNode<'a, 'b>> {
-=======
-) -> EvaluateResult<ResourceNode<'a>> {
->>>>>>> dfd1b023
+) -> EvaluateResult<ResourceNode<'a, 'b>> {
     if input.is_empty()? {
         return Ok(ResourceNode::from_node(input, Value::Array(vec![])));
     }
@@ -361,11 +305,7 @@
 pub fn converts_to_time<'a, 'b>(
     input: &'a ResourceNode<'a, 'b>,
     _expressions: &Vec<Box<Expression>>,
-<<<<<<< HEAD
-) -> CompileResult<ResourceNode<'a, 'b>> {
-=======
-) -> EvaluateResult<ResourceNode<'a>> {
->>>>>>> dfd1b023
+) -> EvaluateResult<ResourceNode<'a, 'b>> {
     if input.is_empty()? {
         return Ok(ResourceNode::from_node(input, Value::Bool(false)));
     }
