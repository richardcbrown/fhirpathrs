--- conflicted
+++ resolved
@@ -7,11 +7,7 @@
 pub fn now<'a, 'b>(
     input: &'a ResourceNode<'a, 'b>,
     _expressions: &Vec<Box<Expression>>,
-<<<<<<< HEAD
-) -> CompileResult<ResourceNode<'a, 'b>> {
-=======
-) -> EvaluateResult<ResourceNode<'a>> {
->>>>>>> dfd1b023
+) -> EvaluateResult<ResourceNode<'a, 'b>> {
     Ok(ResourceNode::from_node(
         input,
         Value::String(
@@ -27,11 +23,7 @@
 pub fn today<'a, 'b>(
     input: &'a ResourceNode<'a, 'b>,
     _expressions: &Vec<Box<Expression>>,
-<<<<<<< HEAD
-) -> CompileResult<ResourceNode<'a, 'b>> {
-=======
-) -> EvaluateResult<ResourceNode<'a>> {
->>>>>>> dfd1b023
+) -> EvaluateResult<ResourceNode<'a, 'b>> {
     Ok(ResourceNode::from_node(
         input,
         Value::String(input.context.now.format("@%Y-%m-%d").to_string()),
@@ -41,11 +33,7 @@
 pub fn time_of_day<'a, 'b>(
     input: &'a ResourceNode<'a, 'b>,
     _expressions: &Vec<Box<Expression>>,
-<<<<<<< HEAD
-) -> CompileResult<ResourceNode<'a, 'b>> {
-=======
-) -> EvaluateResult<ResourceNode<'a>> {
->>>>>>> dfd1b023
+) -> EvaluateResult<ResourceNode<'a, 'b>> {
     Ok(ResourceNode::from_node(
         input,
         Value::String(input.context.now.format("@%H:%M:%S.%3f").to_string()),
