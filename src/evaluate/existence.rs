--- conflicted
+++ resolved
@@ -16,22 +16,14 @@
 pub fn empty<'a, 'b>(
     input: &'a ResourceNode<'a, 'b>,
     _expressions: &Vec<Box<Expression>>,
-<<<<<<< HEAD
-) -> CompileResult<ResourceNode<'a, 'b>> {
-=======
-) -> EvaluateResult<ResourceNode<'a>> {
->>>>>>> dfd1b023
+) -> EvaluateResult<ResourceNode<'a, 'b>> {
     Ok(ResourceNode::from_node(input, json!(input.is_empty()?)))
 }
 
 pub fn exists<'a, 'b>(
     input: &'a ResourceNode<'a, 'b>,
     expressions: &Vec<Box<Expression>>,
-<<<<<<< HEAD
-) -> CompileResult<ResourceNode<'a, 'b>> {
-=======
-) -> EvaluateResult<ResourceNode<'a>> {
->>>>>>> dfd1b023
+) -> EvaluateResult<ResourceNode<'a, 'b>> {
     if expressions.len() == 0 {
         return Ok(ResourceNode::from_node(input, json!(!input.is_empty()?)));
     }
@@ -44,11 +36,7 @@
 pub fn all<'a, 'b>(
     input: &'a ResourceNode<'a, 'b>,
     expressions: &Vec<Box<Expression>>,
-<<<<<<< HEAD
-) -> CompileResult<ResourceNode<'a, 'b>> {
-=======
-) -> EvaluateResult<ResourceNode<'a>> {
->>>>>>> dfd1b023
+) -> EvaluateResult<ResourceNode<'a, 'b>> {
     if expressions.len() != 1 {
         return Err(FhirpathError::EvaluateError {
             msg: "Expected single expression".to_string(),
@@ -69,11 +57,7 @@
     ))
 }
 
-<<<<<<< HEAD
-fn input_to_bool_array<'a, 'b>(input: &'a ResourceNode<'a, 'b>) -> CompileResult<Vec<bool>> {
-=======
-fn input_to_bool_array<'a>(input: &'a ResourceNode<'a>) -> EvaluateResult<Vec<bool>> {
->>>>>>> dfd1b023
+fn input_to_bool_array<'a, 'b>(input: &'a ResourceNode<'a, 'b>) -> EvaluateResult<Vec<bool>> {
     let array = input.get_array()?;
 
     array
@@ -94,11 +78,7 @@
 pub fn all_true<'a, 'b>(
     input: &'a ResourceNode<'a, 'b>,
     _expressions: &Vec<Box<Expression>>,
-<<<<<<< HEAD
-) -> CompileResult<ResourceNode<'a, 'b>> {
-=======
-) -> EvaluateResult<ResourceNode<'a>> {
->>>>>>> dfd1b023
+) -> EvaluateResult<ResourceNode<'a, 'b>> {
     let array = input_to_bool_array(input)?;
 
     let all_true = array.iter().all(|item| *item);
@@ -109,11 +89,7 @@
 pub fn any_true<'a, 'b>(
     input: &'a ResourceNode<'a, 'b>,
     _expressions: &Vec<Box<Expression>>,
-<<<<<<< HEAD
-) -> CompileResult<ResourceNode<'a, 'b>> {
-=======
-) -> EvaluateResult<ResourceNode<'a>> {
->>>>>>> dfd1b023
+) -> EvaluateResult<ResourceNode<'a, 'b>> {
     let array = input_to_bool_array(input)?;
 
     let any_true = array.iter().any(|item| *item);
@@ -124,11 +100,7 @@
 pub fn all_false<'a, 'b>(
     input: &'a ResourceNode<'a, 'b>,
     _expressions: &Vec<Box<Expression>>,
-<<<<<<< HEAD
-) -> CompileResult<ResourceNode<'a, 'b>> {
-=======
-) -> EvaluateResult<ResourceNode<'a>> {
->>>>>>> dfd1b023
+) -> EvaluateResult<ResourceNode<'a, 'b>> {
     let array = input_to_bool_array(input)?;
 
     let all_false = array.iter().all(|item| !*item);
@@ -139,11 +111,7 @@
 pub fn any_false<'a, 'b>(
     input: &'a ResourceNode<'a, 'b>,
     _expressions: &Vec<Box<Expression>>,
-<<<<<<< HEAD
-) -> CompileResult<ResourceNode<'a, 'b>> {
-=======
-) -> EvaluateResult<ResourceNode<'a>> {
->>>>>>> dfd1b023
+) -> EvaluateResult<ResourceNode<'a, 'b>> {
     let array = input_to_bool_array(input)?;
 
     let any_false = array.iter().any(|item| !*item);
@@ -155,11 +123,7 @@
     input: &'a ResourceNode<'a, 'b>,
     expressions: &Vec<Box<Expression>>,
     target: Target,
-<<<<<<< HEAD
-) -> CompileResult<ResourceNode<'a, 'b>> {
-=======
-) -> EvaluateResult<ResourceNode<'a>> {
->>>>>>> dfd1b023
+) -> EvaluateResult<ResourceNode<'a, 'b>> {
     let (first_array, second_array) = get_arrays(input, expressions, target)?;
 
     let is_subset = first_array.iter().all(|self_item| {
@@ -175,11 +139,7 @@
     input: &'a ResourceNode<'a, 'b>,
     expressions: &Vec<Box<Expression>>,
     target: Target,
-<<<<<<< HEAD
-) -> CompileResult<ResourceNode<'a, 'b>> {
-=======
-) -> EvaluateResult<ResourceNode<'a>> {
->>>>>>> dfd1b023
+) -> EvaluateResult<ResourceNode<'a, 'b>> {
     let (first_array, second_array) = get_arrays(input, expressions, target)?;
 
     let is_superset = second_array.iter().all(|self_item| {
@@ -194,11 +154,7 @@
 pub fn count<'a, 'b>(
     input: &'a ResourceNode<'a, 'b>,
     _expressions: &Vec<Box<Expression>>,
-<<<<<<< HEAD
-) -> CompileResult<ResourceNode<'a, 'b>> {
-=======
-) -> EvaluateResult<ResourceNode<'a>> {
->>>>>>> dfd1b023
+) -> EvaluateResult<ResourceNode<'a, 'b>> {
     let array = input.get_array()?;
 
     Ok(ResourceNode::from_node(input, json!(array.len())))
@@ -207,11 +163,7 @@
 pub fn distinct<'a, 'b>(
     input: &'a ResourceNode<'a, 'b>,
     _expressions: &Vec<Box<Expression>>,
-<<<<<<< HEAD
-) -> CompileResult<ResourceNode<'a, 'b>> {
-=======
-) -> EvaluateResult<ResourceNode<'a>> {
->>>>>>> dfd1b023
+) -> EvaluateResult<ResourceNode<'a, 'b>> {
     let array = unique_array_elements(input.get_array()?);
 
     Ok(ResourceNode::from_node(input, Value::Array(array)))
@@ -220,11 +172,7 @@
 pub fn is_distinct<'a, 'b>(
     input: &'a ResourceNode<'a, 'b>,
     _expressions: &Vec<Box<Expression>>,
-<<<<<<< HEAD
-) -> CompileResult<ResourceNode<'a, 'b>> {
-=======
-) -> EvaluateResult<ResourceNode<'a>> {
->>>>>>> dfd1b023
+) -> EvaluateResult<ResourceNode<'a, 'b>> {
     let total_array = input.get_array()?;
 
     let array = unique_array_elements(total_array);
