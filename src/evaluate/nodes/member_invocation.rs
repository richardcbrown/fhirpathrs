--- conflicted
+++ resolved
@@ -57,11 +57,7 @@
 }
 
 impl Evaluate for MemberInvocation {
-<<<<<<< HEAD
-    fn evaluate<'a, 'b>(&self, input: &'a ResourceNode<'a, 'b>) -> CompileResult<ResourceNode<'a, 'b>> {
-=======
-    fn evaluate<'a>(&self, input: &'a ResourceNode<'a>) -> EvaluateResult<ResourceNode<'a>> {
->>>>>>> dfd1b023
+    fn evaluate<'a, 'b>(&self, input: &'a ResourceNode<'a, 'b>) -> EvaluateResult<ResourceNode<'a, 'b>> {
         if input.is_empty()? {
             return Ok(ResourceNode::from_node(input, json!([])));
         }
