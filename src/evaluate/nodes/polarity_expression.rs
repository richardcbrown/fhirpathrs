use serde_json::{Number, Value};

use crate::{
    error::FhirpathError,
    evaluate::{EvaluateResult, Evaluate, Text},
    parser::expression::PolarityExpression,
};

use super::resource_node::ResourceNode;

impl Evaluate for PolarityExpression {
<<<<<<< HEAD
    fn evaluate<'a, 'b>(&self, input: &'a ResourceNode<'a, 'b>) -> CompileResult<ResourceNode<'a, 'b>> {
=======
    fn evaluate<'a>(&self, input: &'a ResourceNode<'a>) -> EvaluateResult<ResourceNode<'a>> {
>>>>>>> dfd1b023
        let child = self.children.first();

        child
            .ok_or(FhirpathError::EvaluateError {
                msg: "PolarityExpression must have a single child expression".to_string(),
            })
            .and_then(|child_expr| child_expr.evaluate(input))
            .and_then(|result| Ok(result.get_single()?))
            .and_then(|expr_result| match expr_result {
                Value::Number(json_num) => {
                    let mut num: i64 = json_num.as_i64().ok_or(FhirpathError::EvaluateError {
                        msg: "PolarityExpression result was not a number".to_string(),
                    })?;

                    if self.op == "-" {
                        num = -num;
                    }

                    Ok(Value::Number(Number::from(num)))
                }
                _ => Err(FhirpathError::EvaluateError {
                    msg: "PolarityExpression result was not a number".to_string(),
                }),
            })
            .and_then(|result| Ok(ResourceNode::from_node(input, result)))
    }
}

impl Text for PolarityExpression {
    fn text(&self) -> EvaluateResult<String> {
        Ok(format!(
            "{}{}",
            self.op.clone(),
            self.children
                .iter()
                .map(|c| c.text())
                .collect::<EvaluateResult<Vec<String>>>()?
                .join("")
        ))
    }
}<|MERGE_RESOLUTION|>--- conflicted
+++ resolved
@@ -9,11 +9,7 @@
 use super::resource_node::ResourceNode;
 
 impl Evaluate for PolarityExpression {
-<<<<<<< HEAD
-    fn evaluate<'a, 'b>(&self, input: &'a ResourceNode<'a, 'b>) -> CompileResult<ResourceNode<'a, 'b>> {
-=======
-    fn evaluate<'a>(&self, input: &'a ResourceNode<'a>) -> EvaluateResult<ResourceNode<'a>> {
->>>>>>> dfd1b023
+    fn evaluate<'a, 'b>(&self, input: &'a ResourceNode<'a, 'b>) -> EvaluateResult<ResourceNode<'a, 'b>> {
         let child = self.children.first();
 
         child
