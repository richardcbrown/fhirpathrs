--- conflicted
+++ resolved
@@ -6,11 +6,7 @@
 use super::resource_node::ResourceNode;
 
 impl Evaluate for Expression {
-<<<<<<< HEAD
-    fn evaluate<'a, 'b>(&self, input: &'a ResourceNode<'a, 'b>) -> CompileResult<ResourceNode<'a, 'b>> {
-=======
-    fn evaluate<'a>(&self, input: &'a ResourceNode<'a>) -> EvaluateResult<ResourceNode<'a>> {
->>>>>>> dfd1b023
+    fn evaluate<'a, 'b>(&self, input: &'a ResourceNode<'a, 'b>) -> EvaluateResult<ResourceNode<'a, 'b>> {
         match self {
             Expression::TermExpression(exp) => exp.evaluate(input),
             Expression::InvocationExpression(exp) => exp.evaluate(input),
