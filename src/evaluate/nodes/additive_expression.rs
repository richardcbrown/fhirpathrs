use crate::{
    error::FhirpathError,
    evaluate::{EvaluateResult, Evaluate, Text},
    parser::expression::AdditiveExpression,
};

use super::{resource_node::ResourceNode, utils::invoke_operation};

impl Evaluate for AdditiveExpression {
<<<<<<< HEAD
    fn evaluate<'a, 'b>(&self, input: &'a ResourceNode<'a, 'b>) -> CompileResult<ResourceNode<'a, 'b>> {
=======
    fn evaluate<'a>(&self, input: &'a ResourceNode<'a>) -> EvaluateResult<ResourceNode<'a>> {
>>>>>>> dfd1b023
        if self.children.len() != 2 {
            return Err(FhirpathError::EvaluateError {
                msg: "AdditiveExpression must have exactly two children".to_string(),
            });
        }

        invoke_operation(&self.op, input, &self.children)
    }
}

impl Text for AdditiveExpression {
    fn text(&self) -> EvaluateResult<String> {
        Ok(self
            .children
            .iter()
            .map(|c| c.text())
            .collect::<EvaluateResult<Vec<String>>>()?
            .join(&self.op.clone()))
    }
}<|MERGE_RESOLUTION|>--- conflicted
+++ resolved
@@ -7,11 +7,7 @@
 use super::{resource_node::ResourceNode, utils::invoke_operation};
 
 impl Evaluate for AdditiveExpression {
-<<<<<<< HEAD
-    fn evaluate<'a, 'b>(&self, input: &'a ResourceNode<'a, 'b>) -> CompileResult<ResourceNode<'a, 'b>> {
-=======
-    fn evaluate<'a>(&self, input: &'a ResourceNode<'a>) -> EvaluateResult<ResourceNode<'a>> {
->>>>>>> dfd1b023
+    fn evaluate<'a, 'b>(&self, input: &'a ResourceNode<'a, 'b>) -> EvaluateResult<ResourceNode<'a, 'b>> {
         if self.children.len() != 2 {
             return Err(FhirpathError::EvaluateError {
                 msg: "AdditiveExpression must have exactly two children".to_string(),
