use serde_json::json;

use crate::{
    evaluate::{EvaluateResult, Evaluate, Text},
    parser::identifier::LiteralContains,
};

use super::resource_node::ResourceNode;

impl Evaluate for LiteralContains {
<<<<<<< HEAD
    fn evaluate<'a, 'b>(&self, input: &'a ResourceNode<'a, 'b>) -> CompileResult<ResourceNode<'a, 'b>> {
=======
    fn evaluate<'a>(&self, input: &'a ResourceNode<'a>) -> EvaluateResult<ResourceNode<'a>> {
>>>>>>> dfd1b023
        Ok(ResourceNode::from_node(input, json!(self.text.clone())))
    }
}

impl Text for LiteralContains {
    fn text(&self) -> EvaluateResult<String> {
        Ok(self.text.clone())
    }
}<|MERGE_RESOLUTION|>--- conflicted
+++ resolved
@@ -8,11 +8,7 @@
 use super::resource_node::ResourceNode;
 
 impl Evaluate for LiteralContains {
-<<<<<<< HEAD
-    fn evaluate<'a, 'b>(&self, input: &'a ResourceNode<'a, 'b>) -> CompileResult<ResourceNode<'a, 'b>> {
-=======
-    fn evaluate<'a>(&self, input: &'a ResourceNode<'a>) -> EvaluateResult<ResourceNode<'a>> {
->>>>>>> dfd1b023
+    fn evaluate<'a, 'b>(&self, input: &'a ResourceNode<'a, 'b>) -> EvaluateResult<ResourceNode<'a, 'b>> {
         Ok(ResourceNode::from_node(input, json!(self.text.clone())))
     }
 }
