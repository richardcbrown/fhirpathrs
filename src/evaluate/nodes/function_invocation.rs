use std::ops::Deref;

use serde_json::Value;

use crate::{
    error::FhirpathError,
    evaluate::{invocation_table::invocation_table, EvaluateResult, Evaluate, Text},
    parser::invocation::{FunctionInvocation, IdentifierAndParamList, ParamList},
};

use super::resource_node::ResourceNode;

impl Evaluate for FunctionInvocation {
<<<<<<< HEAD
    fn evaluate<'a, 'b>(&self, input: &'a ResourceNode<'a, 'b>) -> CompileResult<ResourceNode<'a, 'b>> {
=======
    fn evaluate<'a>(&self, input: &'a ResourceNode<'a>) -> EvaluateResult<ResourceNode<'a>> {
>>>>>>> dfd1b023
        let function_name_child = self.children[0].deref();
        let param_list_child = if self.children.len() == 2 {
            Some(self.children[1].deref())
        } else {
            None
        };

        let identifier = match function_name_child {
            IdentifierAndParamList::Identifier(identifier) => Ok(identifier),
            _ => Err(FhirpathError::EvaluateError {
                msg: "First child of FunctionInvocation should be function name".to_string(),
            }),
        }?;

        let default_params =
            IdentifierAndParamList::ParamList(Box::new(ParamList { children: vec![] }));

        let param_list = param_list_child.unwrap_or(&default_params);

        let parameters = match param_list {
            IdentifierAndParamList::ParamList(param_list) => Ok(&param_list.children),
            _ => Err(FhirpathError::EvaluateError {
                msg: "Second child of FunctionInvocation should be function params".to_string(),
            }),
        }?;

        let function_name = identifier
            .evaluate(input)?
            .get_single()
            .and_then(|val| match val {
                Value::String(string) => Ok(string),
                _ => Err(FhirpathError::EvaluateError {
                    msg: "First child of FunctionInvocation should be function name".to_string(),
                }),
            })?;

        let invocation = invocation_table()
            .get(&function_name)
            .ok_or(FhirpathError::EvaluateError {
                msg: "No method in invocation table".to_string(),
            })?
            .clone();

        Ok(invocation(input, &parameters)?)
    }
}

impl Text for FunctionInvocation {
    fn text(&self) -> EvaluateResult<String> {
        let identifier = self.children.first().and_then(|ident| {
            match ident.deref() {
                IdentifierAndParamList::Identifier(ident) => Some(ident),
                _ => None,
            }
        }).ok_or(FhirpathError::EvaluateError {
            msg: "First child of FunctionInvocation should be function name".to_string(),
        })?.text()?;

        let paramlist = self.children.iter().nth(1).and_then(|ident| {
            match ident.deref() {
                IdentifierAndParamList::ParamList(param_list) => Some(param_list),
                _ => None,
            }
        }).and_then(|pl| {
            pl.children.iter().map(|child| child.text()).collect::<EvaluateResult<Vec<String>>>().ok()
        }).ok_or(FhirpathError::EvaluateError {
            msg: "Second child of FunctionInvocation should be parameter list".to_string(),
        })?;
        
        Ok(format!("{}({})",  identifier, paramlist.join(",")))
    }
}

#[cfg(test)]
mod tests {
    use crate::evaluate::{compile, Text};

    #[test]
    fn test_function_invocation_text() {
        let compiled = compile(&"Patient.name.where(a = 'b')".to_string());

        let text = compiled.unwrap().expression.text().unwrap();
        assert_eq!(text, "Patient.name.where(a='b')");
    }
}<|MERGE_RESOLUTION|>--- conflicted
+++ resolved
@@ -11,11 +11,7 @@
 use super::resource_node::ResourceNode;
 
 impl Evaluate for FunctionInvocation {
-<<<<<<< HEAD
-    fn evaluate<'a, 'b>(&self, input: &'a ResourceNode<'a, 'b>) -> CompileResult<ResourceNode<'a, 'b>> {
-=======
-    fn evaluate<'a>(&self, input: &'a ResourceNode<'a>) -> EvaluateResult<ResourceNode<'a>> {
->>>>>>> dfd1b023
+    fn evaluate<'a, 'b>(&self, input: &'a ResourceNode<'a, 'b>) -> EvaluateResult<ResourceNode<'a, 'b>> {
         let function_name_child = self.children[0].deref();
         let param_list_child = if self.children.len() == 2 {
             Some(self.children[1].deref())
